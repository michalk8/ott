# Copyright 2022 Apple Inc
#
# Licensed under the Apache License, Version 2.0 (the "License");
# you may not use this file except in compliance with the License.
# You may obtain a copy of the License at
#
#     http://www.apache.org/licenses/LICENSE-2.0
#
# Unless required by applicable law or agreed to in writing, software
# distributed under the License is distributed on an "AS IS" BASIS,
# WITHOUT WARRANTIES OR CONDITIONS OF ANY KIND, either express or implied.
# See the License for the specific language governing permissions and
# limitations under the License.
"""Classes defining OT problem(s) (objective function + utilities)."""
import functools
from functools import partial
from typing import Any, Callable, Dict, Optional, Sequence, Tuple, Union

import jax
import jax.numpy as jnp
from typing_extensions import Literal

from ott.core import quad_problems, segment
from ott.geometry import costs, geometry, pointcloud

__all__ = ["BarycenterProblem", "GWBarycenterProblem", "barycentric_projection"]


@jax.tree_util.register_pytree_node_class
class BarycenterProblem:
  """Wasserstein barycenter problem :cite:`cuturi:14`.

  Args:
    y: a matrix merging the points of all measures.
    b: a vector containing the weights (within each measure) of all the points.
    weights: weights of the barycenter problem (size num_segments).
    cost_fn: cost function used.
    epsilon: epsilon regularization used to solve reg-OT problems.
    debiased: whether the problem is debiased, in the sense that
      the regularized transportation cost of barycenter to itself will
      be considered when computing gradient. Note that if the debiased option
      is used, the barycenter size (used in call function) needs to be smaller
      than the max_measure_size parameter below, for parallelization to
      operate efficiently. Currently not implemented.
    kwargs: Keyword arguments for :func:`ott.core.segment.segment_point_cloud`.
      Only used when ``y`` is not already pre-segmented.
  """

  def __init__(
      self,
      y: jnp.ndarray,
      b: Optional[jnp.ndarray] = None,
      weights: Optional[jnp.ndarray] = None,
      cost_fn: Optional[costs.CostFn] = None,
      epsilon: Optional[jnp.ndarray] = None,
      debiased: bool = False,
      **kwargs: Any,
  ):
    self._y = y
    self._b = b
    self._weights = weights
    self.cost_fn = costs.Euclidean() if cost_fn is None else cost_fn
    self.epsilon = epsilon
    self.debiased = debiased

    if "_segmented_y" in kwargs and "_segmented_b" in kwargs:
      # after unflattening
      self._segmented_y = kwargs.pop("_segmented_y")
      self._segmented_b = kwargs.pop("_segmented_b")
    else:
<<<<<<< HEAD
      if self._y.ndim == 3:
        assert self._y.shape[:2] == self._b.shape
        self._segmented_y, self._segmented_b = self._y, self._b
      else:
        assert self._b is None or (self._y.shape[0],) == self._b.shape
        self._segmented_y, self._segmented_b, _ = segment.segment_point_cloud(
            self._y, self._b, **kwargs
        )
    self._kwargs = kwargs
=======
      segmented_y, segmented_b, _ = segment.segment_point_cloud(
          self._y,
          self._b,
          self._segment_ids,
          self._num_segments,
          self._indices_are_sorted,
          self._num_per_segment,
          self.max_measure_size,
          padding_vector=self.cost_fn.padder(self._y.shape[1])
      )
    return self.add_slice_for_debiased(segmented_y, segmented_b)
>>>>>>> 104c8ca3

  @property
  def segmented_y_b(self) -> Tuple[jnp.ndarray, jnp.ndarray]:
    if self.debiased:
      return self.add_slice_for_debiased(self._segmented_y, self._segmented_b)
    return self._segmented_y, self._segmented_b

  @staticmethod
  def add_slice_for_debiased(y: jnp.ndarray,
                             b: jnp.ndarray) -> Tuple[jnp.ndarray, jnp.ndarray]:
    n, dim = y.shape[1], y.shape[2]
    # yapf: disable
    y = jnp.concatenate((y, jnp.zeros((1, n, dim))), axis=0)
    b = jnp.concatenate((b, jnp.zeros((1, n,))), axis=0)
    # yapf: enable
    return y, b

  @property
  def flattened_y(self) -> jnp.ndarray:
    """Array of shape ``[num_measures * (N_1 + N_2 + ...), D]``."""
    if self._y.ndim == 3:
      return self._y.reshape((-1, self._y.shape[-1]))
    return self._y

  @property
  def flattened_b(self) -> Optional[jnp.ndarray]:
    """Array of shape ``[num_measures * (N_1 + N_2 + ...),]``."""
    if self._b is None or self._b.ndim != 2:
      return self._b
    return self._b.ravel()

  @property
  def num_segments(self) -> int:
    """Number of measures."""
    return self._segmented_y.shape[0]

  @property
<<<<<<< HEAD
  def max_measure_size(self) -> int:
    """Maximum number of points across all measures."""
    return self._segmented_y.shape[1]
=======
  def num_segments(self) -> int:
    if self._y is None:
      return 0
    if self._y.ndim == 3:
      if self._b is not None:
        assert self._y.shape[0] == self._b.shape[0]
      return self._y.shape[0]
    else:
      _, _, num_segments = segment.segment_point_cloud(
          self._y,
          self._b,
          self._segment_ids,
          self._num_segments,
          self._indices_are_sorted,
          self._num_per_segment,
          self.max_measure_size,
          padding_vector=self.cost_fn.padder(self._y.shape[1])
      )
    return num_segments
>>>>>>> 104c8ca3

  @property
  def weights(self) -> jnp.ndarray:
    """Array of shape ``[num_measures,]`` that sums to 1."""
    if self._weights is None:
      weights = jnp.ones((self.num_segments,)) / self.num_segments
    else:
      # Check that the number of measures coincides with the weights' size.
      assert self._weights.shape[0] == self.num_segments
      # By default, we assume that weights sum to 1, and enforce this if needed.
      weights = self._weights / jnp.sum(self._weights)
    if self.debiased:
      weights = jnp.concatenate((weights, jnp.array([-0.5])))
    return weights

  def tree_flatten(self) -> Tuple[Sequence[Any], Dict[str, Any]]:
    return ([
        self._y, self._b, self._weights, self._segmented_y, self._segmented_b
    ], {
        'cost_fn': self.cost_fn,
        'epsilon': self.epsilon,
        'debiased': self.debiased,
        **self._kwargs,
    })

  @classmethod
  def tree_unflatten(
      cls, aux_data: Dict[str, Any], children: Sequence[Any]
  ) -> "BarycenterProblem":
    y, b, w, seg_y, seg_b = children
    return cls(y, b, w, _segmented_y=seg_y, _segmented_b=seg_b, **aux_data)


@jax.tree_util.register_pytree_node_class
class GWBarycenterProblem(BarycenterProblem):
  """(Fused) Gromov-Wasserstein barycenter problem :cite:`peyre:16,vayer:19`.

  Args:
    y: Array of shape ``[num_measures, N, D]`` containing all points as point
      clouds. Alternatively, stacked array of shape ``[num_total_points, D]``
      can also be specified that will be reshaped to ``[num_measures, N, D]``
      where ``N`` larger or equal to the maximum number of points within all
      measures. See :class:`~ott.core.bar_problems.BarycenterProblem` or
      :func:`~ott.core.segment.segment_point_cloud` for more information.
    b: Array of shape ``[num_measures, N]`` containing the weights
      (within each measure) of all the points.
    weights: weights of the barycenter problem (size num_segments).
    costs: Alternative to ``y``, an array of shape ``[num_measures, N, N]`` that
      defines padded cost matrices for each measure. Only one of ``y`` and
      ``cost`` can be passed. See :func:`~ott.core.segment.pad_along_axis`
      on how to pad cost matrices of different sized.
    y_fused: Array of shape ``[num_measures, N, D_f]`` containing the features
      of all points used to define the linear term in the fused case.
      Similarly to ``y``, can be specified as a stacked array of shape
      ``[num_total_points, D_f]``.
    loss: Gromov-Wasserstein loss.
    fused_penalty: Multiplier of the linear term in Fused Gromov-Wasserstein.
      Only used when ``y_fused != None``.
    scale_cost: Scaling of cost matrices passed to geometries.
    kwargs: Keyword arguments for
      :class:`~ott.core.bar_problems.BarycenterProblem`.
  """

  def __init__(
      self,
      y: Optional[jnp.ndarray] = None,
      b: Optional[jnp.ndarray] = None,
      weights: Optional[jnp.ndarray] = None,
      costs: Optional[jnp.ndarray] = None,
      y_fused: Optional[jnp.ndarray] = None,
      fused_penalty: float = 1.0,
      loss: Literal['sqeucl', 'kl'] = 'sqeucl',
      scale_cost: Optional[Union[float, Literal["mean", "max_cost"]]] = None,
      **kwargs: Any,
  ):
    assert y is None or costs is None, "Cannot specify both `y` and `cost`."
    y = y if costs is None else costs

    if "_segmented_y_fused" in kwargs:
      # after unflattening
      self._segmented_y_fused = kwargs.pop("_segmented_y_fused")
      super().__init__(y, b, weights, **kwargs)
    elif y_fused is not None:
      # call `super().__init__` first since we might need `self._kwargs`
      super().__init__(y, b, weights, **kwargs)
      if y_fused.ndim == 3:
        # already pre-segmented
        self._segmented_y_fused = y_fused
      else:
        self._segmented_y_fused, _, _ = segment.segment_point_cloud(
            y_fused, None, **self._kwargs
        )
    else:
      self._segmented_y_fused = None

    self._y_as_costs = costs is not None
    self._y_fused = y_fused
    self.fused_penalty = fused_penalty
    self.loss, self._loss_name = self._create_loss(loss), loss
    self.scale_cost = scale_cost

  def update_barycenter(
      self, transports: jnp.ndarray, a: jnp.ndarray
  ) -> jnp.ndarray:
    """Update the barycenter cost matrix.

    Uses the eq. (14) and (15) of :cite:`peyre:16`.

    Args:
      transports: Transport maps of shape ``[num_measures, k, N]``.
      a: Barycenter weights of shape ``[k,]``.

    Returns:
      Cost matrix of shape ``[k, k]``.
    """

    @partial(jax.vmap, in_axes=[0, 0, None])
    def project(
        y: jnp.ndarray, transport: jnp.ndarray,
        fn: Optional[Callable[[jnp.ndarray], jnp.ndarray]]
    ) -> jnp.ndarray:
      if self._y_as_costs:
        assert y.shape[0] == y.shape[1], y.shape
        geom = geometry.Geometry(
            y, epsilon=self.epsilon, scale_cost=self.scale_cost
        )
      else:
        geom = pointcloud.PointCloud(
            y,
            cost_fn=self.cost_fn,
            epsilon=self.epsilon,
            scale_cost=self.scale_cost
        )
      tmp = geom.apply_cost(transport.T, axis=0, fn=fn)
      return transport @ tmp

    fn = None if self._loss_name == 'sqeucl' else self.loss.h2
    y, _ = self.segmented_y_b
    weights = self.weights[:, None, None]

    barycenter = jnp.sum(weights * project(y, transports, fn), axis=0)
    # TODO(michalk8): more efficient impl.
    barycenter /= jnp.outer(a, a)

    if self._loss_name == 'kl':
      barycenter = jnp.exp(barycenter)
    return barycenter

  def update_features(self, transports: jnp.ndarray,
                      a: jnp.ndarray) -> Optional[jnp.ndarray]:
    """Update the barycenter features in the fused case :cite:`vayer:19`.

    Uses the eq. (8) of :cite:`cuturi:14`. and is implemented only
    for the squared :class:`~ott.geometry.costs.Euclidean` cost.

    Args:
      transports: Transport maps of shape ``[num_measures, N, M]``.
      a: Barycenter weights of shape ``[N,]``.

    Returns:
      Array of features of shape ``[N, D_f]``.
    """
    if not self.is_fused:
      return None

    y_fused = self.segmented_y_fused
    weights = self.weights[:, None, None]
    divide_a = jnp.where(a > 0, 1.0 / a, 1.0)
    transports = transports * divide_a[None, :, None]

    if self._loss_name == "sqeucl":
      cost = costs.Euclidean()
      return jnp.sum(
          weights * barycentric_projection(transports, y_fused, cost), axis=0
      )
    raise NotImplementedError(self._loss_name)

  @property
  def is_fused(self) -> bool:
    """Whether this problem is fused."""
    return self._y_fused is not None

  @property
  def segmented_y_fused(self) -> Optional[jnp.ndarray]:
    """Array of shape ``[num_measures, N, D_f]`` used in the fused case."""
    return self._segmented_y_fused

  @staticmethod
  def _create_loss(loss: Literal['sqeucl', 'kl']) -> quad_problems.GWLoss:
    if loss == 'sqeucl':
      return quad_problems.make_square_loss()
    if loss == 'kl':
      return quad_problems.make_kl_loss()
    raise NotImplementedError(f"Loss `{loss}` is not yet implemented.")

  def tree_flatten(self) -> Tuple[Sequence[Any], Dict[str, Any]]:
    (y, b, weights, seg_y, seg_b), aux = super().tree_flatten()
    if self._y_as_costs:
      children = [None, b, weights, y, self._segmented_y_fused]
    else:
      children = [y, b, weights, None, self._segmented_y_fused]
    aux['fused_penalty'] = self.fused_penalty
    aux['loss'] = self._loss_name
    aux['scale_cost'] = self.scale_cost
    return children, aux

  @classmethod
  def tree_unflatten(
      cls, aux_data: Dict[str, Any], children: Sequence[Any]
  ) -> "GWBarycenterProblem":
    *children, seg_y_fused = children
    return cls(*children, _segmented_y_fused=seg_y_fused, **aux_data)


@functools.partial(jax.vmap, in_axes=[0, 0, None])
def barycentric_projection(
    matrix: jnp.ndarray, y: jnp.ndarray, cost_fn
) -> jnp.ndarray:
  return jax.vmap(cost_fn.barycenter, in_axes=[0, None])(matrix, y)<|MERGE_RESOLUTION|>--- conflicted
+++ resolved
@@ -68,29 +68,18 @@
       self._segmented_y = kwargs.pop("_segmented_y")
       self._segmented_b = kwargs.pop("_segmented_b")
     else:
-<<<<<<< HEAD
       if self._y.ndim == 3:
         assert self._y.shape[:2] == self._b.shape
         self._segmented_y, self._segmented_b = self._y, self._b
       else:
         assert self._b is None or (self._y.shape[0],) == self._b.shape
         self._segmented_y, self._segmented_b, _ = segment.segment_point_cloud(
-            self._y, self._b, **kwargs
+            self._y,
+            self._b,
+            padding_vector=self.cost_fn.padder(self._y.shape[1]),
+            **kwargs
         )
     self._kwargs = kwargs
-=======
-      segmented_y, segmented_b, _ = segment.segment_point_cloud(
-          self._y,
-          self._b,
-          self._segment_ids,
-          self._num_segments,
-          self._indices_are_sorted,
-          self._num_per_segment,
-          self.max_measure_size,
-          padding_vector=self.cost_fn.padder(self._y.shape[1])
-      )
-    return self.add_slice_for_debiased(segmented_y, segmented_b)
->>>>>>> 104c8ca3
 
   @property
   def segmented_y_b(self) -> Tuple[jnp.ndarray, jnp.ndarray]:
@@ -128,31 +117,9 @@
     return self._segmented_y.shape[0]
 
   @property
-<<<<<<< HEAD
   def max_measure_size(self) -> int:
     """Maximum number of points across all measures."""
     return self._segmented_y.shape[1]
-=======
-  def num_segments(self) -> int:
-    if self._y is None:
-      return 0
-    if self._y.ndim == 3:
-      if self._b is not None:
-        assert self._y.shape[0] == self._b.shape[0]
-      return self._y.shape[0]
-    else:
-      _, _, num_segments = segment.segment_point_cloud(
-          self._y,
-          self._b,
-          self._segment_ids,
-          self._num_segments,
-          self._indices_are_sorted,
-          self._num_per_segment,
-          self.max_measure_size,
-          padding_vector=self.cost_fn.padder(self._y.shape[1])
-      )
-    return num_segments
->>>>>>> 104c8ca3
 
   @property
   def weights(self) -> jnp.ndarray:
