# Copyright 2022 Google LLC.
#
# Licensed under the Apache License, Version 2.0 (the "License");
# you may not use this file except in compliance with the License.
# You may obtain a copy of the License at
#
#     http://www.apache.org/licenses/LICENSE-2.0
#
# Unless required by applicable law or agreed to in writing, software
# distributed under the License is distributed on an "AS IS" BASIS,
# WITHOUT WARRANTIES OR CONDITIONS OF ANY KIND, either express or implied.
# See the License for the specific language governing permissions and
# limitations under the License.
"""Classes defining OT problem(s) (objective function + utilities)."""

from typing import Callable, NamedTuple, Optional, Tuple, Union

import jax
import jax.numpy as jnp

# Because Protocol is not available in Python < 3.8
from typing_extensions import Literal, Protocol

from ott.core import linear_problems, sinkhorn_lr
from ott.geometry import epsilon_scheduler, geometry, low_rank, pointcloud


class Transport(Protocol):
  """Interface for the solution of a transport problem.

  Classes implementing those function do not have to inherit from it, the
  class can however be used in type hints to support duck typing.
  """

  @property
  def matrix(self) -> jnp.ndarray:
    ...

  def apply(self, inputs: jnp.ndarray, axis: int) -> jnp.ndarray:
    ...

  def marginal(self, axis: int = 0) -> jnp.ndarray:
    ...


class Loss(NamedTuple):
  func: Callable[[jnp.ndarray], jnp.ndarray]
  is_linear: bool


class GWLoss(NamedTuple):
  f1: Loss
  f2: Loss
  h1: Loss
  h2: Loss


def make_square_loss() -> GWLoss:
  f1 = Loss(lambda x: x ** 2, is_linear=False)
  f2 = Loss(lambda y: y ** 2, is_linear=False)
  h1 = Loss(lambda x: x, is_linear=True)
  h2 = Loss(lambda y: 2.0 * y, is_linear=True)
  return GWLoss(f1, f2, h1, h2)


def make_kl_loss(clipping_value: float = 1e-8) -> GWLoss:
  f1 = Loss(lambda x: -jax.scipy.special.entr(x) - x, is_linear=False)
  f2 = Loss(lambda y: y, is_linear=True)
  h1 = Loss(lambda x: x, is_linear=True)
  h2 = Loss(lambda y: jnp.log(jnp.clip(y, clipping_value)), is_linear=False)
  return GWLoss(f1, f2, h1, h2)


@jax.tree_util.register_pytree_node_class
class QuadraticProblem:
  r"""Quadratic regularized OT problem.

  The quadratic loss of a single OT matrix is assumed to
  have the form given in :cite:`peyre:16`, eq. 4.

  The two geometries below parameterize matrices :math:`C` and :math:`\bar{C}`
  in that equation. The function :math:`L` (of two real values) in that equation
  is assumed to match the form given in eq. 5., with our notations:

  .. math::

    L(x, y) = lin1(x) + lin2(y) - quad1(x) * quad2(y)

  Args:
    geom_xx: Ground geometry of the first space.
    geom_yy: Ground geometry of the second space.
    geom_xy: Geometry defining the linear penalty term for Fused Gromov
      Wasserstein. If `None`, the problem reduces to a
      plain Gromov Wasserstein problem.
    fused_penalty: multiplier of the linear term in Fused Gromov Wasserstein,
      i.e. problem = purely quadratic + fused_penalty * linear problem.
      Ignored if ``geom_xy`` is not specified.
    scale_cost: option to rescale the cost matrices:

      - if `True`, use the default for each geometry.
      - if `False`, keep the original scaling in geometries.
      - if :class:`str`, use a specific method available in
        :class:`~ott.geometry.geometry.Geometry` or
        :class:`~ott.geometry.pointcloud.PointCloud`.
      - if `None`, do not scale the cost matrices.

    a: jnp.ndarray[n] representing the probability weights of the samples
      from geom_xx. If None, it will be uniform.
    b: jnp.ndarray[n] representing the probability weights of the samples
      from geom_yy. If None, it will be uniform.
    loss: a 2-tuple of 2-tuples of Callable. The first tuple is the linear
      part of the loss (see in the pydoc of the class lin1, lin2). The second
      one is the quadratic part (quad1, quad2). By default, the loss
      is set as the 4 functions representing the squared Euclidean loss, and
      this property is taken advantage of in subsequent computations. See
      Alternatively, KL loss can be specified in no less optimized way.
    tau_a: if lower that 1.0, defines how much unbalanced the problem is on
      the first marginal.
    tau_b: if lower that 1.0, defines how much unbalanced the problem is on
      the second marginal.
    gw_unbalanced_correction: Whether the unbalanced version of
      :cite:`sejourne:21` is used. Otherwise ``tau_a`` and ``tau_b`` only affect
      the inner Sinkhorn loop.
    ranks: Ranks of the cost matrices, see
      :meth:`~ott.geometry.geometry.Geometry.to_LRCGeometry`. Used when
      geometries are *not* :class:`~ott.geometry.pointcloud.PointCloud` with
      `'sqeucl'` cost function. If `-1`, the geometries will not be converted
      to low-rank. If :class:`tuple`, it specifies the ranks of ``geom_xx``,
      ``geom_yy`` and ``geom_xy``, respectively. If :class:`int`, rank is shared
      across all geometries.
    tolerances: Tolerances used when converting geometries to low-rank. Used
      when geometries are not :class:`~ott.geometry.pointcloud.PointCloud` with
      `'sqeucl'` cost. If :class:`float`, it is shared across all geometries.
  """

  def __init__(
      self,
      geom_xx: geometry.Geometry,
      geom_yy: geometry.Geometry,
      geom_xy: Optional[geometry.Geometry] = None,
      fused_penalty: float = 1.0,
      scale_cost: Optional[Union[bool, float, str]] = False,
      a: Optional[jnp.ndarray] = None,
      b: Optional[jnp.ndarray] = None,
      loss: Union[Literal['sqeucl', 'kl'], GWLoss] = 'sqeucl',
      tau_a: Optional[float] = 1.0,
      tau_b: Optional[float] = 1.0,
      gw_unbalanced_correction: bool = True,
      ranks: Union[int, Tuple[int, ...]] = -1,
      tolerances: Union[float, Tuple[float, ...]] = 1e-2,
  ):
    assert fused_penalty > 0, fused_penalty
    self._geom_xx = geom_xx._set_scale_cost(scale_cost)
    self._geom_yy = geom_yy._set_scale_cost(scale_cost)
    self._geom_xy = (
        None if geom_xy is None else geom_xy._set_scale_cost(scale_cost)
    )
    self.fused_penalty = fused_penalty
    self.scale_cost = scale_cost
    self._a = a
    self._b = b
    self.tau_a = tau_a
    self.tau_b = tau_b
    self.gw_unbalanced_correction = gw_unbalanced_correction
    self.ranks = ranks
    self.tolerances = tolerances

    self._loss_name = loss
    if self._loss_name == 'sqeucl':
      self.loss = make_square_loss()
    elif loss == 'kl':
      self.loss = make_kl_loss()
    else:
      self.loss = loss

  def marginal_dependent_cost(
      self, marginal_1: jnp.ndarray, marginal_2: jnp.ndarray
  ) -> low_rank.LRCGeometry:
    r"""Initialise cost term that depends on the marginals of the transport.

    Uses the first term in eq. 6, p. 1 of :cite:`peyre:16`.

    Let :math:`p` [num_a,] be the marginal of the transport matrix for samples
    from `geom_xx` and :math:`q` [num_b,] be the marginal of the transport
    matrix for samples from `geom_yy`. `cost_xx` (resp. `cost_yy`) is the
    cost matrix of `geom_xx` (resp. `geom_yy`). The cost term that
    depends on these marginals can be written as:

    `marginal_dep_term` = `lin1`(`cost_xx`) :math:`p \mathbb{1}_{num_b}^T`
                      + (`lin2`(`cost_yy`) :math:`q \mathbb{1}_{num_a}^T)^T`

    Args:
      marginal_1: jnp.ndarray<float>[num_a,], marginal of the transport matrix
       for samples from geom_xx
      marginal_2: jnp.ndarray<float>[num_b,], marginal of the transport matrix
       for samples from geom_yy

    Returns:
      Low-rank geometry.
    """
    if self._loss_name == 'sqeucl':  # quadratic apply, efficient for LR
      tmp1 = self.geom_xx.apply_square_cost(marginal_1, axis=1)
      tmp2 = self.geom_yy.apply_square_cost(marginal_2, axis=1)
    else:
      f1, f2 = self.linear_loss
      tmp1 = apply_cost(self.geom_xx, marginal_1, axis=1, fn=f1)
      tmp2 = apply_cost(self.geom_yy, marginal_2, axis=1, fn=f2)
    x_term = jnp.concatenate((tmp1, jnp.ones_like(tmp1)), axis=1)
    y_term = jnp.concatenate((jnp.ones_like(tmp2), tmp2), axis=1)
    return low_rank.LRCGeometry(cost_1=x_term, cost_2=y_term)

  def cost_unbalanced_correction(
      self,
      transport_matrix: jnp.ndarray,
      marginal_1: jnp.ndarray,
      marginal_2: jnp.ndarray,
      epsilon: float,
      delta: float = 1e-9
  ) -> float:
    r"""Calculate cost term from the quadratic divergence when unbalanced.

    In the unbalanced setting (``tau_a < 1.0 or tau_b < 1.0``), the
    introduction of a quadratic divergence :cite:`sejourne:21` adds a term
    to the GW local cost.

    Let :math:`a` [num_a,] be the target weights for samples
    from geom_xx and :math:`b` [num_b,] be the target weights
    for samples from `geom_yy`. Let :math:`P` [num_a, num_b] be the transport
    matrix, :math:`P1` the first marginal and :math:`P^T1` the second marginal.
    The term of the cost matrix coming from the quadratic KL in the
    unbalanced case can be written as:

    `unbalanced_correction_term` =
        :math:`tau_a / (1 - tau_a) * \sum(KL(P1|a))`
        :math:`+ tau_b / (1 - tau_b) * \sum(KL(P^T1|b))`
        :math:`+ epsilon * \sum(KL(P|ab'))`

    Args:
      transport_matrix: jnp.ndarray<float>[num_a, num_b], transport matrix.
      marginal_1: jnp.ndarray<float>[num_a,], marginal of the transport matrix
        for samples from :attr:`geom_xx`.
      marginal_2: jnp.ndarray<float>[num_b,], marginal of the transport matrix
        for samples from :attr:`geom_yy`.
      epsilon: regulariser.
      delta: small quantity to avoid diverging KLs.

    Returns:
      The cost term.
    """

    def regulariser(tau: float) -> float:
      return epsilon._target_init * tau / (1.0 - tau) if tau != 1.0 else 0

    marginal_1loga = jax.scipy.special.xlogy(marginal_1, self.a).sum()
    marginal_2logb = jax.scipy.special.xlogy(marginal_2, self.b).sum()
    cost = regulariser(self.tau_a) * (-jax.scipy.special.entr(
        marginal_1).sum() - marginal_1loga)
    cost += regulariser(self.tau_b) * (-jax.scipy.special.entr(
        marginal_2).sum() - marginal_2logb)
    cost += epsilon._target_init * jax.scipy.special.xlogy(
      transport_matrix, transport_matrix).sum()
    return cost

  def init_transport(self) -> jnp.ndarray:
    """Initialise the transport matrix."""
    # TODO(oliviert, cuturi): consider passing a custom initialization.
    a = jax.lax.stop_gradient(self.a)
    b = jax.lax.stop_gradient(self.b)
    return a[:, None] * b[None, :]

  def init_transport_mass(self) -> float:
    """Initialise the transport mass.

    Returns:
      The sum of the elements of the normalised transport matrix.
    """
    a = jax.lax.stop_gradient(self.a)
    b = jax.lax.stop_gradient(self.b)
    return a.sum() * b.sum()

<<<<<<< HEAD
=======
  def init_linearization(
      self,
      epsilon: Optional[Union[epsilon_scheduler.Epsilon, float]] = None
  ) -> linear_problems.LinearProblem:
    """Initialise a linear problem locally around a naive initializer ab'.

    If the problem is balanced (``tau_a = 1.0 and tau_b = 1.0``),
    the equation of the cost follows eq. 6, p. 1 of :cite:`peyre:16`.

    If the problem is unbalanced (`tau_a<1.0 or tau_b<1.0`), there are two
    possible cases. A first possibility is to introduce a quadratic KL
    divergence on the marginals in the objective as done in :cite:`sejourne:21`
    (``gw_unbalanced_correction = True``), which in turns modifies the
    local cost matrix.

    Alternatively, it could be possible to leave the formulation of the
    local cost unchanged, i.e. follow eq. 6, p. 1 of :cite:`peyre:16`
    (``gw_unbalanced_correction = False``) and include the unbalanced terms
    at the level of the linear problem only.

    Let :math:`P` [num_a, num_b] be the transport matrix, `cost_xx` is the
    cost matrix of `geom_xx` and `cost_yy` is the cost matrix of `geom_yy`.
    `left_x` and `right_y` depend on the loss chosen for GW.
    `gw_unbalanced_correction` is an boolean indicating whether or not the
    unbalanced correction applies.
    The equation of the local cost can be written as:

    `cost_matrix` = `marginal_dep_term`
                + `left_x`(`cost_xx`) :math:`P` `right_y`(`cost_yy`):math:`^T`
                + `unbalanced_correction` * `gw_unbalanced_correction`

    When working with the fused problem, a linear term is added to the cost
    matrix:
    `cost_matrix` += `fused_penalty` * `geom_xy.cost_matrix`

    Args:
      epsilon: An epsilon scheduler or a float passed on to the linearization.

    Returns:
      A linear_problems.LinearProblem, representing local linearization of
      GW problem.
    """
    unbalanced_correction = 0.0
    tmp = self.init_transport()
    marginal_1 = tmp.sum(1)
    marginal_2 = tmp.sum(0)

    # Initialises cost.
    marginal_cost = self.marginal_dependent_cost(marginal_1, marginal_2)

    if not self.is_balanced:
      transport_mass = marginal_1.sum()
      # Initialises epsilon for Unbalanced GW according to Sejourne et al (2021)
      epsilon = update_epsilon_unbalanced(epsilon, transport_mass)
      unbalanced_correction = self.cost_unbalanced_correction(
          tmp, marginal_1, marginal_2, epsilon)

    h1, h2 = self.quad_loss
    tmp = apply_cost(self.geom_xx, tmp, axis=1, fn=h1)
    tmp = apply_cost(self.geom_yy, tmp.T, axis=1, fn=h2).T
    cost_matrix = (marginal_cost.cost_matrix - tmp + unbalanced_correction)

    cost_matrix += self.fused_penalty * self._fused_cost_matrix

    geom = geometry.Geometry(cost_matrix=cost_matrix, epsilon=epsilon)
    return linear_problems.LinearProblem(
        geom, self.a, self.b, tau_a=self.tau_a, tau_b=self.tau_b
    )

  def init_lr_linearization(
      self,
      solver: sinkhorn_lr.LRSinkhorn,
      **kwargs: Any,
  ) -> linear_problems.LinearProblem:
    """Linearize a Quad problem with a predefined initializer."""
    x = self.geom_xx.apply_square_cost(self.a)
    y = self.geom_yy.apply_square_cost(self.b)
    geom = pointcloud.PointCloud(x, y).to_LRCGeometry()

    prob = linear_problems.LinearProblem(geom, self.a, self.b)
    q, r, g = solver.initializer(prob, **kwargs)
    dummy_out = sinkhorn_lr.LRSinkhornOutput(
        q=q, r=r, g=g, costs=None, criterions=None, ot_prob=prob
    )

    prob = linear_problems.LinearProblem(
        self.update_lr_geom(dummy_out),
        self.a,
        self.b,
        tau_a=self.tau_a,
        tau_b=self.tau_b
    )
    return prob

>>>>>>> 0d8bdbd0
  def update_lr_geom(
      self, lr_sink: sinkhorn_lr.LRSinkhornOutput
  ) -> geometry.Geometry:
    """Recompute (possibly LRC) linearization using LR Sinkhorn output."""
    marginal_1 = lr_sink.marginal(1)
    marginal_2 = lr_sink.marginal(0)
    marginal_cost = self.marginal_dependent_cost(marginal_1, marginal_2)

    # Extract factors from LR Sinkhorn output
    q, r, inv_sqg = lr_sink.q, lr_sink.r, 1.0 / jnp.sqrt(lr_sink.g)
    # Distribute middle marginal evenly across both factors.
    q, r = q * inv_sqg[None, :], r * inv_sqg[None, :]

    # Handle LRC Geometry case.
    h1, h2 = self.quad_loss
    tmp1 = apply_cost(self.geom_xx, q, axis=1, fn=h1)
    tmp2 = apply_cost(self.geom_yy, r, axis=1, fn=h2)
    if self.is_low_rank:
      geom = low_rank.LRCGeometry(cost_1=tmp1, cost_2=-tmp2)
      geom = low_rank.add_lrc_geom(geom, marginal_cost)
      if self.is_fused:
        geom = low_rank.add_lrc_geom(geom, self.geom_xy)
    else:
      cost_matrix = marginal_cost.cost_matrix - jnp.dot(tmp1, tmp2.T)
      cost_matrix += self.fused_penalty * self._fused_cost_matrix
      geom = geometry.Geometry(cost_matrix=cost_matrix)
    return geom

  def update_linearization(
      self,
      transport: Transport,
      epsilon: Optional[Union[epsilon_scheduler.Epsilon, float]] = None,
      old_transport_mass: float = 1.0
  ) -> linear_problems.LinearProblem:
    """Update linearization of GW problem by updating cost matrix.

    If the problem is balanced (``tau_a = 1.0 and tau_b = 1.0``), the equation
    follows eq. 6, p. 1 of :cite:`peyre:16`.

    If the problem is unbalanced (``tau_a < 1.0 or tau_b < 1.0``), two cases are
    possible, as explained in :meth:`init_linearization` above.
    Finally, it is also possible to consider a Fused Gromov Wasserstein problem.
    Details about the resulting cost matrix are also given in
    :meth:`init_linearization`.

    Args:
      transport: Solution of the linearization of the quadratic problem.
      epsilon: An epsilon scheduler or a float passed on to the linearization.
      old_transport_mass: Sum of the elements of the transport matrix at the
        previous iteration.

    Returns:
      Updated linear OT problem, a new local linearization of GW problem.
    """
    rescale_factor = 1.0
    unbalanced_correction = 0.0

    if not self.is_balanced:
      marginal_1 = transport.marginal(axis=1)
      transport_mass = jax.lax.stop_gradient(marginal_1.sum())
      rescale_factor = jnp.sqrt(old_transport_mass / transport_mass)

    marginal_1 = transport.marginal(axis=1) * rescale_factor
    marginal_2 = transport.marginal(axis=0) * rescale_factor
    marginal_cost = self.marginal_dependent_cost(marginal_1, marginal_2)

    transport_matrix = transport.matrix * rescale_factor

    if not self.is_balanced:
      # Rescales transport for Unbalanced GW according to Sejourne et al (2021).
      transport_mass = jax.lax.stop_gradient(marginal_1.sum())
      epsilon = update_epsilon_unbalanced(epsilon, transport_mass)
      unbalanced_correction = self.cost_unbalanced_correction(
          transport_matrix, marginal_1, marginal_2, epsilon)

    h1, h2 = self.quad_loss
    tmp = apply_cost(self.geom_xx, transport_matrix, axis=1, fn=h1)
    tmp = apply_cost(self.geom_yy, tmp.T, axis=1, fn=h2).T

    cost_matrix = marginal_cost.cost_matrix - tmp + unbalanced_correction
    cost_matrix += self.fused_penalty * self._fused_cost_matrix * rescale_factor

    geom = geometry.Geometry(cost_matrix=cost_matrix, epsilon=epsilon)
    return linear_problems.LinearProblem(
        geom, self.a, self.b, tau_a=self.tau_a, tau_b=self.tau_b
    )

  def update_lr_linearization(
      self, lr_sink: sinkhorn_lr.LRSinkhornOutput
  ) -> linear_problems.LinearProblem:
    """Update a Quad problem linearization using a LR Sinkhorn."""
    return linear_problems.LinearProblem(
        self.update_lr_geom(lr_sink),
        self.a,
        self.b,
        tau_a=self.tau_a,
        tau_b=self.tau_b
    )

  @property
  def _fused_cost_matrix(self) -> Union[float, jnp.ndarray]:
    if not self.is_fused:
      return 0.
    if isinstance(
        self.geom_xy, pointcloud.PointCloud
    ) and self.geom_xy.is_online:
      return self.geom_xy._compute_cost_matrix() * self.geom_xy.inv_scale_cost
    return self.geom_xy.cost_matrix

  @property
  def _is_low_rank_convertible(self) -> bool:

    def convertible(geom: geometry.Geometry) -> bool:
      return isinstance(geom, low_rank.LRCGeometry) or (
          isinstance(geom, pointcloud.PointCloud) and geom.is_squared_euclidean
      )

    if self.is_low_rank:
      return True

    geom_xx, geom_yy, geom_xy = self.geom_xx, self.geom_yy, self.geom_xy
    # either explicitly via cost factorization or implicitly (e.g., a PC)
    return self.ranks != -1 or (
        convertible(geom_xx) and convertible(geom_yy) and
        (geom_xy is None or convertible(geom_xy))
    )

  def to_low_rank(self, seed: int = 0) -> "QuadraticProblem":
    """Convert geometries to low-rank.

    Args:
      seed: Random seed.

    Returns:
      Quadratic problem with low-rank geometries.
    """

    def convert(
        vals: Union[int, float, Tuple[Union[int, float], ...]]
    ) -> Tuple[Union[int, float], ...]:
      size = 2 + self.is_fused
      if isinstance(vals, (int, float)):
        return (vals,) * 3
      assert len(vals) == size, vals
      return vals + (None,) * (3 - size)

    if self.is_low_rank:
      return self

    (geom_xx, geom_yy, geom_xy, *children), aux_data = self.tree_flatten()
    (s1, s2, s3) = jax.random.split(jax.random.PRNGKey(seed), 3)[:, 0]
    (r1, r2, r3), (t1, t2, t3) = convert(self.ranks), convert(self.tolerances)

    geom_xx = geom_xx.to_LRCGeometry(rank=r1, tol=t1, seed=s1)
    geom_yy = geom_yy.to_LRCGeometry(rank=r2, tol=t2, seed=s2)
    if self.is_fused:
      if isinstance(
          geom_xy, pointcloud.PointCloud
      ) and geom_xy.is_squared_euclidean:
        geom_xy = geom_xy.to_LRCGeometry(self.fused_penalty)
      else:
        geom_xy = geom_xy.to_LRCGeometry(rank=r3, tol=t3, seed=s3)

    return type(self).tree_unflatten(
        aux_data, [geom_xx, geom_yy, geom_xy] + children
    )

  @property
  def geom_xx(self) -> geometry.Geometry:
    """Geometry of the first space."""
    return self._geom_xx

  @property
  def geom_yy(self) -> geometry.Geometry:
    """Geometry of the second space."""
    return self._geom_yy

  @property
  def geom_xy(self) -> Optional[geometry.Geometry]:
    """Geometry of the joint space."""
    return self._geom_xy

  @property
  def a(self) -> jnp.ndarray:
    """First marginal."""
    num_a = self.geom_xx.shape[0]
    return jnp.ones((num_a,)) / num_a if self._a is None else self._a

  @property
  def b(self) -> jnp.ndarray:
    """Second marginal."""
    num_b = self.geom_yy.shape[0]
    return jnp.ones((num_b,)) / num_b if self._b is None else self._b

  @property
  def is_fused(self) -> bool:
    """Whether the problem is fused."""
    return self.geom_xy is not None

  @property
  def is_low_rank(self) -> bool:
    """Whether all geometries are low-rank."""
    return (
        isinstance(self.geom_xx, low_rank.LRCGeometry) and
        isinstance(self.geom_yy, low_rank.LRCGeometry) and
        (not self.is_fused or isinstance(self.geom_xy, low_rank.LRCGeometry))
    )

  @property
  def linear_loss(self) -> Tuple[Loss, Loss]:
    """Linear part of the Gromov-Wasserstein loss."""
    return self.loss.f1, self.loss.f2

  @property
  def quad_loss(self) -> Tuple[Loss, Loss]:
    """Quadratic part of the Gromov-Wasserstein loss."""
    return self.loss.h1, self.loss.h2

  @property
  def is_balanced(self) -> bool:
    """Whether the problem is balanced."""
    return ((not self.gw_unbalanced_correction) or
            (self.tau_a == 1.0 and self.tau_b == 1.0))

  def tree_flatten(self):
    return ([self.geom_xx, self.geom_yy, self.geom_xy, self._a, self._b], {
        'tau_a': self.tau_a,
        'tau_b': self.tau_b,
        'loss': self._loss_name,
        'fused_penalty': self.fused_penalty,
        'scale_cost': self.scale_cost,
        'gw_unbalanced_correction': self.gw_unbalanced_correction,
        'ranks': self.ranks,
        'tolerances': self.tolerances
    })

  @classmethod
  def tree_unflatten(cls, aux_data, children):
    geoms, (a, b) = children[:3], children[3:]
    return cls(*geoms, a=a, b=b, **aux_data)


def update_epsilon_unbalanced(epsilon, transport_mass):
  updated_epsilon = epsilon_scheduler.Epsilon.make(epsilon)
  updated_epsilon._scale_epsilon = (
      updated_epsilon._scale_epsilon * transport_mass
  )
  return updated_epsilon


def apply_cost(
    geom: geometry.Geometry, arr: jnp.ndarray, *, axis: int, fn: Loss
) -> jnp.ndarray:
  return geom.apply_cost(arr, axis=axis, fn=fn.func, is_linear=fn.is_linear)<|MERGE_RESOLUTION|>--- conflicted
+++ resolved
@@ -253,12 +253,15 @@
 
     marginal_1loga = jax.scipy.special.xlogy(marginal_1, self.a).sum()
     marginal_2logb = jax.scipy.special.xlogy(marginal_2, self.b).sum()
-    cost = regulariser(self.tau_a) * (-jax.scipy.special.entr(
-        marginal_1).sum() - marginal_1loga)
-    cost += regulariser(self.tau_b) * (-jax.scipy.special.entr(
-        marginal_2).sum() - marginal_2logb)
+    cost = regulariser(
+        self.tau_a
+    ) * (-jax.scipy.special.entr(marginal_1).sum() - marginal_1loga)
+    cost += regulariser(
+        self.tau_b
+    ) * (-jax.scipy.special.entr(marginal_2).sum() - marginal_2logb)
     cost += epsilon._target_init * jax.scipy.special.xlogy(
-      transport_matrix, transport_matrix).sum()
+        transport_matrix, transport_matrix
+    ).sum()
     return cost
 
   def init_transport(self) -> jnp.ndarray:
@@ -278,103 +281,6 @@
     b = jax.lax.stop_gradient(self.b)
     return a.sum() * b.sum()
 
-<<<<<<< HEAD
-=======
-  def init_linearization(
-      self,
-      epsilon: Optional[Union[epsilon_scheduler.Epsilon, float]] = None
-  ) -> linear_problems.LinearProblem:
-    """Initialise a linear problem locally around a naive initializer ab'.
-
-    If the problem is balanced (``tau_a = 1.0 and tau_b = 1.0``),
-    the equation of the cost follows eq. 6, p. 1 of :cite:`peyre:16`.
-
-    If the problem is unbalanced (`tau_a<1.0 or tau_b<1.0`), there are two
-    possible cases. A first possibility is to introduce a quadratic KL
-    divergence on the marginals in the objective as done in :cite:`sejourne:21`
-    (``gw_unbalanced_correction = True``), which in turns modifies the
-    local cost matrix.
-
-    Alternatively, it could be possible to leave the formulation of the
-    local cost unchanged, i.e. follow eq. 6, p. 1 of :cite:`peyre:16`
-    (``gw_unbalanced_correction = False``) and include the unbalanced terms
-    at the level of the linear problem only.
-
-    Let :math:`P` [num_a, num_b] be the transport matrix, `cost_xx` is the
-    cost matrix of `geom_xx` and `cost_yy` is the cost matrix of `geom_yy`.
-    `left_x` and `right_y` depend on the loss chosen for GW.
-    `gw_unbalanced_correction` is an boolean indicating whether or not the
-    unbalanced correction applies.
-    The equation of the local cost can be written as:
-
-    `cost_matrix` = `marginal_dep_term`
-                + `left_x`(`cost_xx`) :math:`P` `right_y`(`cost_yy`):math:`^T`
-                + `unbalanced_correction` * `gw_unbalanced_correction`
-
-    When working with the fused problem, a linear term is added to the cost
-    matrix:
-    `cost_matrix` += `fused_penalty` * `geom_xy.cost_matrix`
-
-    Args:
-      epsilon: An epsilon scheduler or a float passed on to the linearization.
-
-    Returns:
-      A linear_problems.LinearProblem, representing local linearization of
-      GW problem.
-    """
-    unbalanced_correction = 0.0
-    tmp = self.init_transport()
-    marginal_1 = tmp.sum(1)
-    marginal_2 = tmp.sum(0)
-
-    # Initialises cost.
-    marginal_cost = self.marginal_dependent_cost(marginal_1, marginal_2)
-
-    if not self.is_balanced:
-      transport_mass = marginal_1.sum()
-      # Initialises epsilon for Unbalanced GW according to Sejourne et al (2021)
-      epsilon = update_epsilon_unbalanced(epsilon, transport_mass)
-      unbalanced_correction = self.cost_unbalanced_correction(
-          tmp, marginal_1, marginal_2, epsilon)
-
-    h1, h2 = self.quad_loss
-    tmp = apply_cost(self.geom_xx, tmp, axis=1, fn=h1)
-    tmp = apply_cost(self.geom_yy, tmp.T, axis=1, fn=h2).T
-    cost_matrix = (marginal_cost.cost_matrix - tmp + unbalanced_correction)
-
-    cost_matrix += self.fused_penalty * self._fused_cost_matrix
-
-    geom = geometry.Geometry(cost_matrix=cost_matrix, epsilon=epsilon)
-    return linear_problems.LinearProblem(
-        geom, self.a, self.b, tau_a=self.tau_a, tau_b=self.tau_b
-    )
-
-  def init_lr_linearization(
-      self,
-      solver: sinkhorn_lr.LRSinkhorn,
-      **kwargs: Any,
-  ) -> linear_problems.LinearProblem:
-    """Linearize a Quad problem with a predefined initializer."""
-    x = self.geom_xx.apply_square_cost(self.a)
-    y = self.geom_yy.apply_square_cost(self.b)
-    geom = pointcloud.PointCloud(x, y).to_LRCGeometry()
-
-    prob = linear_problems.LinearProblem(geom, self.a, self.b)
-    q, r, g = solver.initializer(prob, **kwargs)
-    dummy_out = sinkhorn_lr.LRSinkhornOutput(
-        q=q, r=r, g=g, costs=None, criterions=None, ot_prob=prob
-    )
-
-    prob = linear_problems.LinearProblem(
-        self.update_lr_geom(dummy_out),
-        self.a,
-        self.b,
-        tau_a=self.tau_a,
-        tau_b=self.tau_b
-    )
-    return prob
-
->>>>>>> 0d8bdbd0
   def update_lr_geom(
       self, lr_sink: sinkhorn_lr.LRSinkhornOutput
   ) -> geometry.Geometry:
@@ -448,7 +354,8 @@
       transport_mass = jax.lax.stop_gradient(marginal_1.sum())
       epsilon = update_epsilon_unbalanced(epsilon, transport_mass)
       unbalanced_correction = self.cost_unbalanced_correction(
-          transport_matrix, marginal_1, marginal_2, epsilon)
+          transport_matrix, marginal_1, marginal_2, epsilon
+      )
 
     h1, h2 = self.quad_loss
     tmp = apply_cost(self.geom_xx, transport_matrix, axis=1, fn=h1)
