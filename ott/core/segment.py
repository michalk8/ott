--- conflicted
+++ resolved
@@ -98,7 +98,7 @@
 
   segmented_a = jnp.stack(segmented_a)
   segmented_x = jnp.stack(segmented_x)
-<<<<<<< HEAD
+
   return segmented_x, segmented_a, num_segments
 
 
@@ -142,8 +142,4 @@
     )
     res.append(padded)
 
-  return jnp.asarray(res)
-=======
-
-  return segmented_x, segmented_a, num_segments
->>>>>>> 104c8ca3
+  return jnp.asarray(res)