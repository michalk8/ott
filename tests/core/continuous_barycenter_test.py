--- conflicted
+++ resolved
@@ -499,13 +499,8 @@
       assert prob.ndim == self.ndim
       assert prob.ndim_fused == self.ndim_f
 
-<<<<<<< HEAD
       solver = gwb_solver.GromovWassersteinBarycenter(
-          jit=False, store_inner_errors=True
-=======
-      solver = gw_barycenter.GromovWassersteinBarycenter(
           jit=False, store_inner_errors=True, epsilon=epsilon
->>>>>>> c9ff6fb5
       )
 
       x_init = jax.random.normal(rng, (bar_size, self.ndim_f))
